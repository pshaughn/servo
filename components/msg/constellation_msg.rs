--- conflicted
+++ resolved
@@ -304,21 +304,4 @@
 pub enum FrameType {
     IFrame,
     MozBrowserIFrame,
-<<<<<<< HEAD
-}
-
-/// [Policies](https://w3c.github.io/webappsec-referrer-policy/#referrer-policy-states)
-/// for providing a referrer header for a request
-#[derive(Clone, Copy, Debug, Deserialize, HeapSizeOf, Serialize)]
-pub enum ReferrerPolicy {
-    NoReferrer,
-    NoReferrerWhenDowngrade,
-    Origin,
-    SameOrigin,
-    OriginWhenCrossOrigin,
-    UnsafeUrl,
-    StrictOrigin,
-    StrictOriginWhenCrossOrigin
-=======
->>>>>>> dae007fd
 }